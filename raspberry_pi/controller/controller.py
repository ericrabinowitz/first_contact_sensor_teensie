--- conflicted
+++ resolved
@@ -807,16 +807,15 @@
 
 
 if __name__ == "__main__":
-<<<<<<< HEAD
+
     if TEST_MODE_NO_LEDS:
         print("=" * 60)
         print("TEST MODE ACTIVE: LED/WLED commands disabled")
         print("Audio playback will work, but no LED control")
         print("=" * 60)
-=======
+
     debugstr = os.environ.get('DEBUG', 'false').strip().lower()
     debug = debugstr in ['t', 'true', '1']
->>>>>>> 6a1e99ab
 
     extract_addresses()
     load_audio()
